--- conflicted
+++ resolved
@@ -73,14 +73,9 @@
 else()
 	set(BOOST_ROOT "$ENV{BOOST_ROOT}" CACHE PATH "Root location of the Boost install")
 endif()
-<<<<<<< HEAD
 set(Boost_ADDITIONAL_VERSIONS "1.45.0" "1.45" "1.44.0" "1.44"
 	"1.43.0" "1.43" "1.42.0" "1.42" "1.41.0" "1.41"
 	"1.40.0" "1.40" "1.39.0" "1.39" "1.38.0" "1.38" "1.37.0" "1.37")
-=======
-
-set(Boost_ADDITIONAL_VERSIONS "1.42.0" "1.42" "1.40.0" "1.40" "1.39.0" "1.39" "1.38.0" "1.38" "1.37.0" "1.37")
->>>>>>> 4956b347
 find_package(Boost 1.34.1)
 # The following is a workaround because Boost versions > 1.35.0 need the
 # system library. CMake versions >2.6.4 should fix this properly.
