--- conflicted
+++ resolved
@@ -23,17 +23,11 @@
 		\author Michel Joron (joron@sympatico.ca)
 */
 
-<<<<<<< HEAD
-#include	"multitimer.h"
-
 #include	"imagers.h"
 #include	"iddmanager.h"
 #include	"attributes.h"
 #include	"renderer.h"
 #include	"file.h"
-=======
-#include	"imagers.h"
->>>>>>> 27db104d
 
 #include	"stats.h"
 
